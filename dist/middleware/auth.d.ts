/**
 * Authentication middleware for Aixtiv Symphony Integration Gateway
 *
 * This module provides authentication functionality including token generation,
 * validation, and middleware for protecting routes.
 */
import { Request, Response, NextFunction } from 'express';
/**
 * User information interface
 */
export interface UserInfo {
    id: string;
    username: string;
    roles?: string[];
    [key: string]: any;
}
/**
 * Extended Request interface with user property
 */
export interface AuthRequest extends Request {
    user?: UserInfo;
<<<<<<< HEAD
=======
    body: any;
    headers: {
        authorization?: string;
        [key: string]: string | string[] | undefined;
    };
>>>>>>> 57d1502c
}
/**
 * Generate a JWT token for a user
 * @param userInfo User information to include in the token
 * @returns JWT token string
 */
export declare function generateToken(userInfo: UserInfo): string;
/**
 * Verify a JWT token
 * @param token JWT token to verify
 * @returns User information from the token or null if invalid
 */
export declare function verifyToken(token: string): UserInfo | null;
/**
 * Middleware to authenticate requests using JWT
 * @param req Express request
 * @param res Express response
 * @param next Express next function
 * @returns void
 */
export declare function authenticateToken(req: AuthRequest, res: Response, next: NextFunction): void;
/**
 * Middleware to check if user has required roles
 * @param roles Array of required roles
 * @returns Middleware function
 */
export declare function requireRoles(roles: string[]): (req: AuthRequest, res: Response, next: NextFunction) => void;
declare const _default: {
    authenticateToken: typeof authenticateToken;
    generateToken: typeof generateToken;
    verifyToken: typeof verifyToken;
    requireRoles: typeof requireRoles;
};
export default _default;<|MERGE_RESOLUTION|>--- conflicted
+++ resolved
@@ -19,14 +19,11 @@
  */
 export interface AuthRequest extends Request {
     user?: UserInfo;
-<<<<<<< HEAD
-=======
     body: any;
     headers: {
         authorization?: string;
         [key: string]: string | string[] | undefined;
     };
->>>>>>> 57d1502c
 }
 /**
  * Generate a JWT token for a user
