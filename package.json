--- conflicted
+++ resolved
@@ -25,15 +25,11 @@
     "chalk": "^4.1.2",
     "cli-table3": "^0.6.5",
     "commander": "^9.4.1",
-<<<<<<< HEAD
     "dotenv": "^16.5.0",
     "express": "^4.18.2",
     "figlet": "^1.5.2",
-    "firebase-admin": "^11.5.0",
+    "firebase-admin": "^13.2.0",
     "gradient-string": "^3.0.0",
-=======
-    "firebase-admin": "^13.2.0",
->>>>>>> c0352b0c
     "inquirer": "^8.2.5",
     "ora": "^5.4.1",
     "play-sound": "^1.1.6",
